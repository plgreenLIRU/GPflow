from __future__ import print_function
import gpflow
import tensorflow as tf
<<<<<<< HEAD
=======
from gpflow import settings
float_type = settings.dtypes.float_type
>>>>>>> 91aa5884
import numpy as np
import unittest

from testing.gpflow_testcase import GPflowTestCase
from GPflow import settings

float_type = settings.dtypes.float_type

class DiagsTest(GPflowTestCase):
    """
    The conditionals can take cholesky matrices or diagaonal matrices.

    Here we make sure the behaviours overlap.
    """
    def setUp(self):
<<<<<<< HEAD
        with self.test_session():
            self.num_latent = 2
            self.num_data = 3
            self.k = GPflow.kernels.Matern32(1) + GPflow.kernels.White(1)
            self.k.white.variance = 0.01
            self.X = tf.placeholder(float_type)
            self.mu = tf.placeholder(float_type)
            self.Xs = tf.placeholder(float_type)
            self.sqrt = tf.placeholder(float_type, [self.num_data, self.num_latent])

            #make tf array shenanigans
            self.free_x = tf.placeholder(float_type)
            self.k.make_tf_array(self.free_x)

            self.free_x_data = self.k.get_free_state()
            # NB. with too many random data, numerics suffer
            self.rng = np.random.RandomState(0)
            self.X_data = self.rng.randn(self.num_data,1)
            self.mu_data = self.rng.randn(self.num_data,self.num_latent)
            self.sqrt_data = self.rng.randn(self.num_data,self.num_latent)
            self.Xs_data = self.rng.randn(50,1)

            self.feed_dict = {
                self.X:self.X_data,
                self.Xs:self.Xs_data,
                self.mu:self.mu_data,
                self.sqrt:self.sqrt_data,
                self.free_x:self.free_x_data}

            #the chols are diagonal matrices, with the same entries as the diag representation.
            self.chol = tf.stack([tf.diag(self.sqrt[:,i]) for i in range(self.num_latent)])
            self.chol = tf.transpose(self.chol, perm=[1,2,0])

    def test_whiten(self):
        with self.test_session() as sess, self.k.tf_mode():
            Fstar_mean_1, Fstar_var_1 = GPflow.conditionals.gaussian_gp_predict_whitened(
                self.Xs, self.X, self.k, self.mu, self.sqrt, self.num_latent)
            Fstar_mean_2, Fstar_var_2 = GPflow.conditionals.gaussian_gp_predict_whitened(
                self.Xs, self.X, self.k, self.mu, self.chol, self.num_latent)
=======
        tf.reset_default_graph()
        self.num_latent = 2
        self.num_data = 3
        self.k = gpflow.kernels.Matern32(1) + gpflow.kernels.White(1)
        self.k.white.variance = 0.01
        self.X = tf.placeholder(float_type)
        self.mu = tf.placeholder(float_type)
        self.Xs = tf.placeholder(float_type)
        self.sqrt = tf.placeholder(float_type, [self.num_data, self.num_latent])

        #make tf array shenanigans
        self.free_x = tf.placeholder(float_type)
        self.k.make_tf_array(self.free_x)

        self.free_x_data = self.k.get_free_state()
        # NB. with too many random data, numerics suffer
        self.rng = np.random.RandomState(0)
        self.X_data = self.rng.randn(self.num_data,1)
        self.mu_data = self.rng.randn(self.num_data,self.num_latent)
        self.sqrt_data = self.rng.randn(self.num_data,self.num_latent)
        self.Xs_data = self.rng.randn(50,1)

        self.feed_dict = {
            self.X:self.X_data,
            self.Xs:self.Xs_data,
            self.mu:self.mu_data,
            self.sqrt:self.sqrt_data,
            self.free_x:self.free_x_data}


        #the chols are diagonal matrices, with the same entries as the diag representation.
        self.chol = tf.stack([tf.diag(self.sqrt[:,i]) for i in range(self.num_latent)])
        self.chol = tf.transpose(self.chol, perm=[1,2,0])

    def test_whiten(self):
        with self.k.tf_mode():
            Fstar_mean_1, Fstar_var_1 = gpflow.conditionals.gaussian_gp_predict_whitened(self.Xs, self.X, self.k, self.mu, self.sqrt, self.num_latent)
            Fstar_mean_2, Fstar_var_2 = gpflow.conditionals.gaussian_gp_predict_whitened(self.Xs, self.X, self.k, self.mu, self.chol, self.num_latent)
            
        mean_diff = tf.Session().run(Fstar_mean_1 - Fstar_mean_2, feed_dict=self.feed_dict)
        var_diff = tf.Session().run(Fstar_var_1 - Fstar_var_2, feed_dict=self.feed_dict)
>>>>>>> 91aa5884

            mean_diff = sess.run(Fstar_mean_1 - Fstar_mean_2, feed_dict=self.feed_dict)
            self.assertTrue(np.allclose(mean_diff, 0))

            var_diff = sess.run(Fstar_var_1 - Fstar_var_2, feed_dict=self.feed_dict)
            self.assertTrue(np.allclose(var_diff, 0))

    def test_nonwhiten(self):
<<<<<<< HEAD
        with self.test_session() as sess, self.k.tf_mode():
            Fstar_mean_1, Fstar_var_1 = GPflow.conditionals.gaussian_gp_predict(self.Xs, self.X, self.k, self.mu, self.sqrt, self.num_latent)
            Fstar_mean_2, Fstar_var_2 = GPflow.conditionals.gaussian_gp_predict(self.Xs, self.X, self.k, self.mu, self.chol, self.num_latent)
=======
        with self.k.tf_mode():
            Fstar_mean_1, Fstar_var_1 = gpflow.conditionals.gaussian_gp_predict(self.Xs, self.X, self.k, self.mu, self.sqrt, self.num_latent)
            Fstar_mean_2, Fstar_var_2 = gpflow.conditionals.gaussian_gp_predict(self.Xs, self.X, self.k, self.mu, self.chol, self.num_latent)
            
        mean_diff = tf.Session().run(Fstar_mean_1 - Fstar_mean_2, feed_dict=self.feed_dict)
        var_diff = tf.Session().run(Fstar_var_1 - Fstar_var_2, feed_dict=self.feed_dict)
>>>>>>> 91aa5884

            mean_diff = sess.run(Fstar_mean_1 - Fstar_mean_2, feed_dict=self.feed_dict)
            var_diff = sess.run(Fstar_var_1 - Fstar_var_2, feed_dict=self.feed_dict)

            self.assertTrue(np.allclose(mean_diff, 0))
            self.assertTrue(np.allclose(var_diff, 0))


class WhitenTest(GPflowTestCase):
    def setUp(self):
<<<<<<< HEAD
        with self.test_session():
            self.k = GPflow.kernels.Matern32(1) + GPflow.kernels.White(1)
            self.k.white.variance = 0.01
            self.num_data = 10
            self.num_test_data = 100
            self.X = tf.placeholder(float_type, [self.num_data, 1])
            self.F = tf.placeholder(float_type, [self.num_data, 1])
            self.Xs = tf.placeholder(float_type, [self.num_test_data, 1])

            #make tf array shenanigans
            self.free_x = tf.placeholder(float_type)
            self.k.make_tf_array(self.free_x)

            self.free_x_data = self.k.get_free_state()
            # NB. with too many random data, numerics suffer
            self.rng = np.random.RandomState(0)
            self.X_data = self.rng.randn(self.num_data, 1)
            self.F_data = self.rng.randn(self.num_data, 1)
            self.Xs_data = self.rng.randn(self.num_test_data,1)

            self.feed_dict = {
                    self.free_x:self.free_x_data,
                    self.X:self.X_data,
                    self.F:self.F_data,
                    self.Xs:self.Xs_data}
=======
        tf.reset_default_graph()
        self.k = gpflow.kernels.Matern32(1) + gpflow.kernels.White(1)
        self.k.white.variance = 0.01
        self.num_data = 10
        self.num_test_data = 100
        self.X = tf.placeholder(float_type, [self.num_data, 1])
        self.F = tf.placeholder(float_type, [self.num_data, 1])
        self.Xs = tf.placeholder(float_type, [self.num_test_data, 1])

        #make tf array shenanigans
        self.free_x = tf.placeholder(float_type)
        self.k.make_tf_array(self.free_x)

        self.free_x_data = self.k.get_free_state()
        # NB. with too many random data, numerics suffer
        self.rng = np.random.RandomState(0)
        self.X_data = self.rng.randn(self.num_data, 1)
        self.F_data = self.rng.randn(self.num_data, 1)
        self.Xs_data = self.rng.randn(self.num_test_data,1)

        self.feed_dict = {
                self.free_x:self.free_x_data,
                self.X:self.X_data,
                self.F:self.F_data,
                self.Xs:self.Xs_data}
>>>>>>> 91aa5884

    def test_whiten(self):
        """
        make sure that predicting using the whitened representation is the
        sameas the non-whitened one.
        """

        with self.test_session() as sess, self.k.tf_mode():
            K = self.k.K(self.X) + tf.eye(self.num_data, dtype=float_type) * 1e-6
            L = tf.cholesky(K)
            V = tf.matrix_triangular_solve(L, self.F, lower=True)
            Fstar_mean, Fstar_var = gpflow.conditionals.gp_predict(self.Xs, self.X, self.k, self.F)
            Fstar_w_mean, Fstar_w_var = gpflow.conditionals.gp_predict_whitened(self.Xs, self.X, self.k, V)

            mean1, var1 = sess.run([Fstar_w_mean, Fstar_w_var], feed_dict=self.feed_dict)
            mean2, var2 = sess.run([Fstar_mean, Fstar_var], feed_dict=self.feed_dict)

            self.assertTrue(np.allclose(mean1, mean2, 1e-6, 1e-6)) # TODO: should tolerance be type dependent?
            self.assertTrue(np.allclose(var1, var2, 1e-6, 1e-6))


class WhitenTestGaussian(WhitenTest):
    def setUp(self):
        WhitenTest.setUp(self)
        with self.test_session() as sess, self.k.tf_mode():
            self.F_sqrt = tf.placeholder(float_type, [self.num_data, 1])
            self.F_sqrt_data = self.rng.rand(self.num_data,1)
            self.feed_dict[self.F_sqrt] = self.F_sqrt_data

    def test_whiten(self):
        """
        make sure that predicting using the whitened representation is the
        sameas the non-whitened one.
        """
        with self.test_session() as sess, self.k.tf_mode():
            K = self.k.K(self.X)
            L = tf.cholesky(K)
            V = tf.matrix_triangular_solve(L, self.F, lower=True)
            V_chol = tf.matrix_triangular_solve(L, tf.diag(self.F_sqrt[:,0]), lower=True)
            V_sqrt = tf.expand_dims(V_chol, 2)

            Fstar_mean, Fstar_var = gpflow.conditionals.gaussian_gp_predict(self.Xs, self.X, self.k, self.F, self.F_sqrt, 1)
            Fstar_w_mean, Fstar_w_var = gpflow.conditionals.gaussian_gp_predict_whitened(self.Xs, self.X, self.k, V, V_sqrt, 1)

            mean_difference = sess.run(Fstar_w_mean - Fstar_mean, feed_dict=self.feed_dict)
            var_difference = sess.run(Fstar_w_var - Fstar_var, feed_dict=self.feed_dict)

            self.assertTrue(np.all(np.abs(mean_difference) < 1e-4))
            self.assertTrue(np.all(np.abs(var_difference) < 1e-4))

if __name__ == "__main__":
    unittest.main()<|MERGE_RESOLUTION|>--- conflicted
+++ resolved
@@ -1,16 +1,11 @@
 from __future__ import print_function
 import gpflow
 import tensorflow as tf
-<<<<<<< HEAD
-=======
-from gpflow import settings
-float_type = settings.dtypes.float_type
->>>>>>> 91aa5884
 import numpy as np
 import unittest
 
 from testing.gpflow_testcase import GPflowTestCase
-from GPflow import settings
+from gpflow import settings
 
 float_type = settings.dtypes.float_type
 
@@ -21,11 +16,10 @@
     Here we make sure the behaviours overlap.
     """
     def setUp(self):
-<<<<<<< HEAD
         with self.test_session():
             self.num_latent = 2
             self.num_data = 3
-            self.k = GPflow.kernels.Matern32(1) + GPflow.kernels.White(1)
+            self.k = gpflow.kernels.Matern32(1) + gpflow.kernels.White(1)
             self.k.white.variance = 0.01
             self.X = tf.placeholder(float_type)
             self.mu = tf.placeholder(float_type)
@@ -57,53 +51,10 @@
 
     def test_whiten(self):
         with self.test_session() as sess, self.k.tf_mode():
-            Fstar_mean_1, Fstar_var_1 = GPflow.conditionals.gaussian_gp_predict_whitened(
+            Fstar_mean_1, Fstar_var_1 = gpflow.conditionals.gaussian_gp_predict_whitened(
                 self.Xs, self.X, self.k, self.mu, self.sqrt, self.num_latent)
-            Fstar_mean_2, Fstar_var_2 = GPflow.conditionals.gaussian_gp_predict_whitened(
+            Fstar_mean_2, Fstar_var_2 = gpflow.conditionals.gaussian_gp_predict_whitened(
                 self.Xs, self.X, self.k, self.mu, self.chol, self.num_latent)
-=======
-        tf.reset_default_graph()
-        self.num_latent = 2
-        self.num_data = 3
-        self.k = gpflow.kernels.Matern32(1) + gpflow.kernels.White(1)
-        self.k.white.variance = 0.01
-        self.X = tf.placeholder(float_type)
-        self.mu = tf.placeholder(float_type)
-        self.Xs = tf.placeholder(float_type)
-        self.sqrt = tf.placeholder(float_type, [self.num_data, self.num_latent])
-
-        #make tf array shenanigans
-        self.free_x = tf.placeholder(float_type)
-        self.k.make_tf_array(self.free_x)
-
-        self.free_x_data = self.k.get_free_state()
-        # NB. with too many random data, numerics suffer
-        self.rng = np.random.RandomState(0)
-        self.X_data = self.rng.randn(self.num_data,1)
-        self.mu_data = self.rng.randn(self.num_data,self.num_latent)
-        self.sqrt_data = self.rng.randn(self.num_data,self.num_latent)
-        self.Xs_data = self.rng.randn(50,1)
-
-        self.feed_dict = {
-            self.X:self.X_data,
-            self.Xs:self.Xs_data,
-            self.mu:self.mu_data,
-            self.sqrt:self.sqrt_data,
-            self.free_x:self.free_x_data}
-
-
-        #the chols are diagonal matrices, with the same entries as the diag representation.
-        self.chol = tf.stack([tf.diag(self.sqrt[:,i]) for i in range(self.num_latent)])
-        self.chol = tf.transpose(self.chol, perm=[1,2,0])
-
-    def test_whiten(self):
-        with self.k.tf_mode():
-            Fstar_mean_1, Fstar_var_1 = gpflow.conditionals.gaussian_gp_predict_whitened(self.Xs, self.X, self.k, self.mu, self.sqrt, self.num_latent)
-            Fstar_mean_2, Fstar_var_2 = gpflow.conditionals.gaussian_gp_predict_whitened(self.Xs, self.X, self.k, self.mu, self.chol, self.num_latent)
-            
-        mean_diff = tf.Session().run(Fstar_mean_1 - Fstar_mean_2, feed_dict=self.feed_dict)
-        var_diff = tf.Session().run(Fstar_var_1 - Fstar_var_2, feed_dict=self.feed_dict)
->>>>>>> 91aa5884
 
             mean_diff = sess.run(Fstar_mean_1 - Fstar_mean_2, feed_dict=self.feed_dict)
             self.assertTrue(np.allclose(mean_diff, 0))
@@ -112,18 +63,9 @@
             self.assertTrue(np.allclose(var_diff, 0))
 
     def test_nonwhiten(self):
-<<<<<<< HEAD
         with self.test_session() as sess, self.k.tf_mode():
-            Fstar_mean_1, Fstar_var_1 = GPflow.conditionals.gaussian_gp_predict(self.Xs, self.X, self.k, self.mu, self.sqrt, self.num_latent)
-            Fstar_mean_2, Fstar_var_2 = GPflow.conditionals.gaussian_gp_predict(self.Xs, self.X, self.k, self.mu, self.chol, self.num_latent)
-=======
-        with self.k.tf_mode():
             Fstar_mean_1, Fstar_var_1 = gpflow.conditionals.gaussian_gp_predict(self.Xs, self.X, self.k, self.mu, self.sqrt, self.num_latent)
             Fstar_mean_2, Fstar_var_2 = gpflow.conditionals.gaussian_gp_predict(self.Xs, self.X, self.k, self.mu, self.chol, self.num_latent)
-            
-        mean_diff = tf.Session().run(Fstar_mean_1 - Fstar_mean_2, feed_dict=self.feed_dict)
-        var_diff = tf.Session().run(Fstar_var_1 - Fstar_var_2, feed_dict=self.feed_dict)
->>>>>>> 91aa5884
 
             mean_diff = sess.run(Fstar_mean_1 - Fstar_mean_2, feed_dict=self.feed_dict)
             var_diff = sess.run(Fstar_var_1 - Fstar_var_2, feed_dict=self.feed_dict)
@@ -134,9 +76,8 @@
 
 class WhitenTest(GPflowTestCase):
     def setUp(self):
-<<<<<<< HEAD
         with self.test_session():
-            self.k = GPflow.kernels.Matern32(1) + GPflow.kernels.White(1)
+            self.k = gpflow.kernels.Matern32(1) + gpflow.kernels.White(1)
             self.k.white.variance = 0.01
             self.num_data = 10
             self.num_test_data = 100
@@ -160,33 +101,6 @@
                     self.X:self.X_data,
                     self.F:self.F_data,
                     self.Xs:self.Xs_data}
-=======
-        tf.reset_default_graph()
-        self.k = gpflow.kernels.Matern32(1) + gpflow.kernels.White(1)
-        self.k.white.variance = 0.01
-        self.num_data = 10
-        self.num_test_data = 100
-        self.X = tf.placeholder(float_type, [self.num_data, 1])
-        self.F = tf.placeholder(float_type, [self.num_data, 1])
-        self.Xs = tf.placeholder(float_type, [self.num_test_data, 1])
-
-        #make tf array shenanigans
-        self.free_x = tf.placeholder(float_type)
-        self.k.make_tf_array(self.free_x)
-
-        self.free_x_data = self.k.get_free_state()
-        # NB. with too many random data, numerics suffer
-        self.rng = np.random.RandomState(0)
-        self.X_data = self.rng.randn(self.num_data, 1)
-        self.F_data = self.rng.randn(self.num_data, 1)
-        self.Xs_data = self.rng.randn(self.num_test_data,1)
-
-        self.feed_dict = {
-                self.free_x:self.free_x_data,
-                self.X:self.X_data,
-                self.F:self.F_data,
-                self.Xs:self.Xs_data}
->>>>>>> 91aa5884
 
     def test_whiten(self):
         """
