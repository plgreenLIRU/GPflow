--- conflicted
+++ resolved
@@ -6,11 +6,6 @@
 from . import likelihoods
 from .tf_hacks import eye
 
-<<<<<<< HEAD
-=======
-
-class SGPR(GPModel):
->>>>>>> 9d770b04
 
 class SGPR(GPModel):
     def __init__(self, X, Y, kern, Z, mean_function=Zero()):
@@ -61,7 +56,6 @@
         sigma = tf.sqrt(self.likelihood.variance)
 
         # Compute intermediate matrices
-<<<<<<< HEAD
         A = tf.matrix_triangular_solve(L, Kuf, lower=True) / sigma
         AAT = tf.matmul(A, tf.transpose(A))
         B = AAT + eye(num_inducing)
@@ -70,30 +64,13 @@
         c = tf.matrix_triangular_solve(LB, Aerr, lower=True) / sigma
 
         # compute log marginal bound
-        bound = -0.5*tf.cast(num_data*output_dim, tf.float64)*np.log(2*np.pi)
-        bound += -output_dim * tf.reduce_sum(tf.log(tf.user_ops.get_diag(LB)))
+        bound = -0.5 * num_data * output_dim * np.log(2 * np.pi)
+        bound += - output_dim * tf.reduce_sum(tf.log(tf.diag_part(LB)))
         bound -= 0.5 * num_data * output_dim * tf.log(self.likelihood.variance)
         bound += -0.5*tf.reduce_sum(tf.square(err))/self.likelihood.variance
         bound += 0.5*tf.reduce_sum(tf.square(c))
         bound += -0.5 * tf.reduce_sum(Kdiag) / self.likelihood.variance
-        bound += 0.5 * tf.reduce_sum(tf.user_ops.get_diag(AAT))
-=======
-        A = tf.matrix_triangular_solve(L, Kuf, lower=True) /\
-            tf.sqrt(self.likelihood.variance)
-        AAT = tf.matmul(A, tf.transpose(A))
-        B = AAT + eye(num_inducing)
-        LB = tf.cholesky(B)
-        c = tf.matrix_triangular_solve(LB, tf.matmul(A, err), lower=True) /\
-            tf.sqrt(self.likelihood.variance)
-
-        # compute log marginal bound
-        bound = -0.5 * tf.cast(num_data * output_dim, tf.float64)*np.log(2*np.pi)
-        bound += -tf.cast(output_dim, tf.float64)*tf.reduce_sum(tf.log(tf.diag_part(LB)))
-        bound += -0.5*tf.cast(num_data*output_dim, tf.float64)*tf.log(self.likelihood.variance)
-        bound += -0.5*tf.reduce_sum(tf.square(err))/self.likelihood.variance
-        bound += 0.5*tf.reduce_sum(tf.square(c))
-        bound += -0.5*(tf.reduce_sum(Kdiag)/self.likelihood.variance - tf.reduce_sum(tf.diag_part(AAT)))
->>>>>>> 9d770b04
+        bound += 0.5 * tf.reduce_sum(tf.diag_part(AAT))
 
         return bound
 
@@ -124,22 +101,19 @@
             shape = tf.pack([1, 1, tf.shape(self.Y)[1]])
             var = tf.tile(tf.expand_dims(var, 2), shape)
         else:
-<<<<<<< HEAD
             var = self.kern.Kdiag(Xnew) + tf.reduce_sum(tf.square(tmp2), 0)\
                 - tf.reduce_sum(tf.square(tmp1), 0)
             shape = tf.pack([1, tf.shape(self.Y)[1]])
             var = tf.tile(tf.expand_dims(var, 1), shape)
         return mean + self.mean_function(Xnew), var
-=======
-            var = self.kern.Kdiag(Xnew) + tf.reduce_sum(tf.square(tmp2), 0) - tf.reduce_sum(tf.square(tmp1), 0)
-            var = tf.tile(tf.expand_dims(var, 1), tf.pack([1, tf.shape(self.Y)[1]]))
-        return mean + self.mean_function(Xnew), var
+
 
 class GPRFITC(GPModel):
 
     def __init__(self, X, Y, kern, Z, mean_function=Zero()):
         """
-        This implements GP regression with the FITC approximation. The key reference is
+        This implements GP regression with the FITC approximation.
+        The key reference is
 
         @INPROCEEDINGS{Snelson06sparsegaussian,
         author = {Edward Snelson and Zoubin Ghahramani},
@@ -169,89 +143,88 @@
 
     def build_common_terms(self):
         num_inducing = tf.shape(self.Z)[0]
-        err =  self.Y - self.mean_function(self.X) # (size N x R )
+        err = self.Y - self.mean_function(self.X)  # size N x R
         Kdiag = self.kern.Kdiag(self.X)
         Kuf = self.kern.K(self.Z, self.X)
         Kuu = self.kern.K(self.Z) + eye(num_inducing) * 1e-6
 
-        Luu = tf.cholesky(Kuu) #=> Luu^T Luu = Kuu
-        V = tf.matrix_triangular_solve(Luu, Kuf) #=> V^T V = Qff
-
-        diagQff = tf.reduce_sum( tf.square(V), 0)
-        nu = Kdiag - diagQff + self.likelihood.variance        
+        Luu = tf.cholesky(Kuu)  # => Luu^T Luu = Kuu
+        V = tf.matrix_triangular_solve(Luu, Kuf)  # => V^T V = Qff
+
+        diagQff = tf.reduce_sum(tf.square(V), 0)
+        nu = Kdiag - diagQff + self.likelihood.variance
 
         B = eye(num_inducing) + tf.matmul(V / nu, tf.transpose(V))
         L = tf.cholesky(B)
-        beta = err / tf.expand_dims(nu, 1) # (size N x R )
-        alpha = tf.matmul(V, beta) # (size N x R )
-
-        gamma = tf.matrix_triangular_solve(L, alpha, lower=True) # (size N x R )
-                        
-        return err, nu, Luu, L, alpha, beta, gamma 
+        beta = err / tf.expand_dims(nu, 1)  # size N x R
+        alpha = tf.matmul(V, beta)  # size N x R
+
+        gamma = tf.matrix_triangular_solve(L, alpha, lower=True)  # size N x R
+
+        return err, nu, Luu, L, alpha, beta, gamma
 
     def build_likelihood(self):
         """
         Constuct a tensorflow function to compute the bound on the marginal
-        likelihood.. 
-        """
-                
-        #FITC approximation to the log marginal likelihood is 
-        #log ( normal( y | mean, K_fitc ) )
-        #where K_fitc = Qff + diag( \nu )
-        #where Qff = Kfu Kuu^{-1} Kuf
-        #with \nu_i = Kff_{i,i} - Qff_{i,i} + \sigma^2
-
-        
-        #We need to compute the Mahalanobis term -0.5* err^T K_fitc^{-1} err summed over functions.
-        
-        #We need to deal with the matrix inverse term.
-        #K_fitc^{-1} = ( Qff + \diag( \nu ) )^{-1}
+        likelihood.
+        """
+
+        # FITC approximation to the log marginal likelihood is
+        # log ( normal( y | mean, K_fitc ) )
+        # where K_fitc = Qff + diag( \nu )
+        # where Qff = Kfu Kuu^{-1} Kuf
+        # with \nu_i = Kff_{i,i} - Qff_{i,i} + \sigma^2
+
+        # We need to compute the Mahalanobis term -0.5* err^T K_fitc^{-1} err
+        # (summed over functions).
+
+        # We need to deal with the matrix inverse term.
+        # K_fitc^{-1} = ( Qff + \diag( \nu ) )^{-1}
         #            = ( V^T V + \diag( \nu ) )^{-1}
-        #Applying the Woodbury identity we obtain
+        # Applying the Woodbury identity we obtain
         #            = \diag( \nu^{-1} ) - \diag( \nu^{-1} ) V^T ( I + V \diag( \nu^{-1} ) V^T )^{-1) V \diag( \nu^{-1} )
-        #Let \beta =  \diag( \nu^{-1} ) err
-        #and let \alpha = V \beta
-        #then Mahalanobis term = -0.5* ( \beta^T err - \alpha^T Solve( I + V \diag( \nu^{-1} ) V^T, alpha ) )
-        
-        err, nu, Luu, L, alpha, beta, gamma  = self.build_common_terms()
-        
+        # Let \beta =  \diag( \nu^{-1} ) err
+        # and let \alpha = V \beta
+        # then Mahalanobis term = -0.5* ( \beta^T err - \alpha^T Solve( I + V \diag( \nu^{-1} ) V^T, alpha ) )
+
+        err, nu, Luu, L, alpha, beta, gamma = self.build_common_terms()
+
         mahalanobisTerm = -0.5 * tf.reduce_sum(tf.square(err) / tf.expand_dims(nu, 1)) + 0.5 * tf.reduce_sum(tf.square(gamma))
-        
-        #We need to compute the log normalizing term -N/2 \log 2 pi - 0.5 \log \det( K_fitc )
-        
-        #We need to deal with the log determinant term.
-        #\log \det( K_fitc ) = \log \det( Qff + \diag( \nu ) )
+
+        # We need to compute the log normalizing term -N/2 \log 2 pi - 0.5 \log \det( K_fitc )
+
+        # We need to deal with the log determinant term.
+        # \log \det( K_fitc ) = \log \det( Qff + \diag( \nu ) )
         #                    = \log \det( V^T V + \diag( \nu ) )
-        #Applying the determinant lemma we obtain
+        # Applying the determinant lemma we obtain
         #                    = \log [ \det \diag( \nu ) \det( I + V \diag( \nu^{-1} ) V^T ) ]
-        #                    = \log [ \det \diag( \nu ) ] + \log [ \det( I + V \diag( \nu^{-1} ) V^T ) ] 
-        
-        constantTerm = -0.5* self.num_data * tf.log( tf.constant( 2. * np.pi, tf.float64 ) )
-        logDeterminantTerm = -0.5 * tf.reduce_sum( tf.log( nu ) ) - tf.reduce_sum( tf.log( tf.diag_part( L ) ) )
-        logNormalizingTerm = constantTerm + logDeterminantTerm 
-        
+        #                    = \log [ \det \diag( \nu ) ] + \log [ \det( I + V \diag( \nu^{-1} ) V^T ) ]
+
+        constantTerm = -0.5 * self.num_data * tf.log(tf.constant(2. * np.pi, tf.float64))
+        logDeterminantTerm = -0.5 * tf.reduce_sum(tf.log(nu)) - tf.reduce_sum(tf.log(tf.diag_part(L)))
+        logNormalizingTerm = constantTerm + logDeterminantTerm
+
         return mahalanobisTerm + logNormalizingTerm
-        
+
     def build_predict(self, Xnew, full_cov=False):
         """
         Compute the mean and variance of the latent function at some new points
         Xnew.
         """
-        _, _, Luu, L, _, _, gamma  = self.build_common_terms()
-        Kus = self.kern.K(self.Z, Xnew) # size ( M x Xnew )
-                
-        w = tf.matrix_triangular_solve(Luu, Kus, lower=True)  # size ( M x Xnew )
-        
+        _, _, Luu, L, _, _, gamma = self.build_common_terms()
+        Kus = self.kern.K(self.Z, Xnew)  # size  M x Xnew
+
+        w = tf.matrix_triangular_solve(Luu, Kus, lower=True)  # size M x Xnew
+
         tmp = tf.matrix_triangular_solve(tf.transpose(L), gamma, lower=False)
-        mean = tf.matmul( tf.transpose(w), tmp ) + self.mean_function(Xnew)
+        mean = tf.matmul(tf.transpose(w), tmp) + self.mean_function(Xnew)
         intermediateA = tf.matrix_triangular_solve(L, w, lower=True)
-        
+
         if full_cov:
-            var = self.kern.K(Xnew) - tf.matmul(tf.transpose(w), w) + tf.matmul(tf.transpose(intermediateA),intermediateA)
-            var = tf.tile(tf.expand_dims(var, 2), tf.pack([1,1, tf.shape(self.Y)[1]]))
+            var = self.kern.K(Xnew) - tf.matmul(tf.transpose(w), w) + tf.matmul(tf.transpose(intermediateA), intermediateA)
+            var = tf.tile(tf.expand_dims(var, 2), tf.pack([1, 1, tf.shape(self.Y)[1]]))
         else:
-            var = self.kern.Kdiag(Xnew) - tf.reduce_sum(tf.square(w), 0) + tf.reduce_sum(tf.square(intermediateA), 0) # size( Xnew, )
+            var = self.kern.Kdiag(Xnew) - tf.reduce_sum(tf.square(w), 0) + tf.reduce_sum(tf.square(intermediateA), 0)  # size Xnew,
             var = tf.tile(tf.expand_dims(var, 1), tf.pack([1, tf.shape(self.Y)[1]]))
-        
-        return mean, var
->>>>>>> 9d770b04
+
+        return mean, var