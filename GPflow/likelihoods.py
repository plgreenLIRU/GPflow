--- conflicted
+++ resolved
@@ -4,6 +4,7 @@
 from .param import Parameterized, Param
 from . import transforms
 
+
 class Likelihood(Parameterized):
     def __init__(self):
         Parameterized.__init__(self)
@@ -68,15 +69,15 @@
         """
         gh_x, gh_w = np.polynomial.hermite.hermgauss(self.num_gauss_hermite_points)
         gh_w /= np.sqrt(np.pi)
-        gh_w = gh_w.reshape(-1,1)
+        gh_w = gh_w.reshape(-1, 1)
         shape = tf.shape(Fmu)
         Fmu, Fvar = [tf.reshape(e, (-1, 1)) for e in (Fmu, Fvar)]
-        X = gh_x[None,:] * tf.sqrt(2.0 * Fvar) + Fmu
-
-        #here's the quadrature for the mean
-        E_y =  tf.reshape(tf.matmul(self.conditional_mean(X), gh_w), shape)
-
-        #here's the quadrature for the variance
+        X = gh_x[None, :] * tf.sqrt(2.0 * Fvar) + Fmu
+
+        # here's the quadrature for the mean
+        E_y = tf.reshape(tf.matmul(self.conditional_mean(X), gh_w), shape)
+
+        # here's the quadrature for the variance
         V_y = tf.reshape(tf.matmul(self.conditional_variance(X) + tf.square(self.conditional_mean(X)), gh_w), shape) - tf.square(E_y)
 
         return E_y, V_y
@@ -101,18 +102,18 @@
         likelihoods (Gaussian, Poisson) will implement specific cases.
         """
         gh_x, gh_w = np.polynomial.hermite.hermgauss(self.num_gauss_hermite_points)
-        gh_w = gh_w.reshape(-1,1)/np.sqrt(np.pi)
+        gh_w = gh_w.reshape(-1, 1)/np.sqrt(np.pi)
         shape = tf.shape(Fmu)
-        Fmu, Fvar, Y = [tf.reshape(e, (-1,1)) for e in (Fmu, Fvar, Y)]
-        X = gh_x[None,:] * tf.sqrt(2.0 * Fvar) + Fmu
-        Y = tf.tile(Y, [1, self.num_gauss_hermite_points]) # broadcast Y to match X
+        Fmu, Fvar, Y = [tf.reshape(e, (-1, 1)) for e in (Fmu, Fvar, Y)]
+        X = gh_x[None, :] * tf.sqrt(2.0 * Fvar) + Fmu
+        Y = tf.tile(Y, [1, self.num_gauss_hermite_points])  # broadcast Y to match X
         logp = self.logp(X, Y)
         return tf.reshape(tf.log(tf.matmul(tf.exp(logp), gh_w)), shape)
 
-
-    def variational_expectations(self, Fmu, Fvar, Y):
-        """
-        Compute the expected log density of the data, given a Gaussian distribution for the function values.
+    def variational_expectations(self, Fmu, Fvar, Y):
+        """
+        Compute the expected log density of the data, given a Gaussian
+        distribution for the function values.
 
         if
             q(f) = N(Fmu, Fvar)
@@ -130,15 +131,16 @@
         likelihoods (Gaussian, Poisson) will implement specific cases.
         """
         gh_x, gh_w = np.polynomial.hermite.hermgauss(self.num_gauss_hermite_points)
-        gh_x = gh_x.reshape(1,-1)
-        gh_w = gh_w.reshape(-1,1)/np.sqrt(np.pi)
+        gh_x = gh_x.reshape(1, -1)
+        gh_w = gh_w.reshape(-1, 1)/np.sqrt(np.pi)
         shape = tf.shape(Fmu)
-        Fmu, Fvar, Y = [tf.reshape(e, (-1,1)) for e in (Fmu, Fvar, Y)]
+        Fmu, Fvar, Y = [tf.reshape(e, (-1, 1)) for e in (Fmu, Fvar, Y)]
         X = gh_x * tf.sqrt(2.0 * Fvar) + Fmu
-        Y = tf.tile(Y, [1, self.num_gauss_hermite_points]) # broadcast Y to match X
+        Y = tf.tile(Y, [1, self.num_gauss_hermite_points])  # broadcast Y to match X
         logp = self.logp(X, Y)
         return tf.reshape(tf.matmul(logp, gh_w), shape)
 
+
 class Gaussian(Likelihood):
     def __init__(self):
         Likelihood.__init__(self)
@@ -160,7 +162,7 @@
         return densities.gaussian(Fmu, Y, Fvar + self.variance)
 
     def variational_expectations(self, Fmu, Fvar, Y):
-        return -0.5*np.log(2*np.pi) - 0.5*tf.log(self.variance) - 0.5*(tf.square(Y - Fmu) + Fvar )/self.variance
+        return -0.5*np.log(2*np.pi) - 0.5*tf.log(self.variance) - 0.5*(tf.square(Y - Fmu) + Fvar)/self.variance
 
 
 class Poisson(Likelihood):
@@ -238,11 +240,11 @@
             p = probit(Fmu / tf.sqrt(1 + Fvar))
             return p,  p - tf.square(p)
         else:
-            #for other invlink, use quadrature
+            # for other invlink, use quadrature
             return Likelihood.predict_mean_and_var(self, Fmu, Fvar)
 
     def predict_density(self, Fmu, Fvar, Y):
-        p =  self.predict_mean_and_var(Fmu, Fvar)[0]
+        p = self.predict_mean_and_var(Fmu, Fvar)[0]
         return densities.bernoulli(p, Y)
 
     def conditional_mean(self, F):
@@ -252,6 +254,7 @@
         p = self.invlink(F)
         return p - tf.square(p)
 
+
 class Gamma(Likelihood):
     """
     Use the transformed GP to give the *scale* (inverse rate) of the Gamma
@@ -273,8 +276,8 @@
 
     def variational_expectations(self, Fmu, Fvar, Y):
         if self.invlink is tf.exp:
-            ##return -shape * tf.log(scale) - tf.lgamma(shape) + (shape - 1.) * tf.log(x) - x / scale
-            return -self.shape * Fmu - tf.lgamma(self.shape) + (self.shape - 1.) * tf.log(Y) - Y * tf.exp(-Fmu + Fvar/2.)
+            return -self.shape * Fmu - tf.lgamma(self.shape)\
+                + (self.shape - 1.) * tf.log(Y) - Y * tf.exp(-Fmu + Fvar/2.)
         else:
             return Likelihood.variational_expectations(self, Fmu, Fvar, Y)
 
@@ -311,11 +314,7 @@
 
     def conditional_variance(self, F):
         mean = self.invlink(F)
-<<<<<<< HEAD
         return (mean - tf.square(mean)) / (self.scale + 1.)
-
-
-
 
 
 class RobustMax(object):
@@ -325,7 +324,7 @@
 
     y = [y_1 ... y_k]
 
-    with 
+    with
 
     y_i = (1-eps)  i == argmax(f)
           1/(k-1)  otherwise.
@@ -335,40 +334,41 @@
     def __init__(self, num_classes, epsilon=1e-3):
         self.epsilon = epsilon
         self.num_classes = num_classes
+        self._eps_K1 = self.epsilon/(self.num_classes-1)
 
     def __call__(self, F):
         i = tf.argmax(F, 1)
-        return tf.one_hot(i, self.num_classes, 1.-self.epsilon, self.epsilon/(self.num_classes-1))
+        return tf.one_hot(i, self.num_classes, 1.-self.epsilon, self._eps_K1)
 
     def prob_is_largest(self, Y, mu, var, gh_x, gh_w):
-        #work out what the mean and variance is of the indicated latent function.
+        # work out what the mean and variance is of the indicated latent function.
         oh_on = tf.cast(tf.one_hot(tf.reshape(Y, (-1,)), self.num_classes, 1., 0.), tf.float64)
         mu_selected = tf.reduce_sum(oh_on * mu, 1)
         var_selected = tf.reduce_sum(oh_on * var, 1)
 
-        #generate Gauss Hermite grid
-        X = tf.reshape(mu_selected, (-1,1))  + gh_x * tf.reshape(tf.sqrt(2 * var_selected), (-1,1))
-
-        #compute the CDF of the Gaussian between the latent functions and the grid (includeing the selected function)
-        dist = (tf.expand_dims(X, 1) - tf.expand_dims(mu, 2) ) / tf.expand_dims(tf.sqrt(var), 2)
-        cdfs = 0.5 * ( 1.0 + tf.erf(dist/np.sqrt(2.0)))
-
-        #clip the cdfs to try to prevent over/under flow
+        # generate Gauss Hermite grid
+        X = tf.reshape(mu_selected, (-1, 1)) + gh_x * tf.reshape(tf.sqrt(2 * var_selected), (-1, 1))
+
+        # compute the CDF of the Gaussian between the latent functions and the grid (includeing the selected function)
+        dist = (tf.expand_dims(X, 1) - tf.expand_dims(mu, 2)) / tf.expand_dims(tf.sqrt(var), 2)
+        cdfs = 0.5 * (1.0 + tf.erf(dist/np.sqrt(2.0)))
+
+        # clip the cdfs to try to prevent over/under flow
         cdfs = cdfs * (1-2e-4) + 1e-4
 
-        #blank out all the distances on the selected latent function
+        # blank out all the distances on the selected latent function
         oh_off = tf.cast(tf.one_hot(tf.reshape(Y, (-1,)), self.num_classes, 0., 1.), tf.float64)
-        cdfs = cdfs *tf.expand_dims(oh_off, 2) + tf.expand_dims(oh_on, 2)
-
-        #take the product over the latnet functions, and the sum over the GH grid.
-        return tf.matmul(tf.reduce_prod(cdfs, 1) , tf.reshape(gh_w/np.sqrt(np.pi), (-1,1)) )
+        cdfs = cdfs * tf.expand_dims(oh_off, 2) + tf.expand_dims(oh_on, 2)
+
+        # take the product over the latnet functions, and the sum over the GH grid.
+        return tf.matmul(tf.reduce_prod(cdfs, 1), tf.reshape(gh_w/np.sqrt(np.pi), (-1, 1)))
 
 
 class MultiClass(Likelihood):
     def __init__(self, num_classes, inv_link=None):
         """
-        A likelihood that can do multi-way classification. We use the softmax and
-        RobustMax inverse-link functions, defaulting to RobustMax
+        A likelihood that can do multi-way classification. We use the softmax
+        and RobustMax inverse-link functions, defaulting to RobustMax
 
         Valid choices of inv_link are
            - an instance of RobustMax
@@ -379,23 +379,24 @@
         if inv_link is None:
             inv_link = RobustMax(self.num_classes)
             self.inv_link = inv_link
-            
 
     def logp(self, F, Y):
         if isinstance(self.inv_link, RobustMax):
             hits = tf.equal(tf.expand_dims(tf.argmax(F, 1), 1), Y)
             yes = tf.ones(tf.shape(Y), dtype=tf.float64) - self.inv_link.epsilon
-            no =  tf.zeros(tf.shape(Y), dtype=tf.float64) + self.inv_link.epsilon/(self.num_classes -1.)
+            no = tf.zeros(tf.shape(Y), dtype=tf.float64) + self.inv_link._eps_K1
             p = tf.select(hits, yes, no)
             return tf.log(p)
         elif self.inv_link is tf.nn.softmax:
-            return -tf.nn.softmax_cross_entropy_with_logits(tf.cast(F, tf.float32), tf.one_hot(tf.reshape(y, (-1,)), self.num_classes, 1., 0.))
+            return -tf.nn.softmax_cross_entropy_with_logits(tf.cast(F, tf.float32), tf.one_hot(tf.reshape(Y, (-1,)), self.num_classes, 1., 0.))
+        else:
+            raise NotImplementedError
 
     def variational_expectations(self, Fmu, Fvar, Y):
         if isinstance(self.inv_link, RobustMax):
             gh_x, gh_w = np.polynomial.hermite.hermgauss(self.num_gauss_hermite_points)
             p = self.inv_link.prob_is_largest(Y, Fmu, Fvar, gh_x, gh_w)
-            return p * np.log(1-self.inv_link.epsilon) + (1.-p) * np.log(self.inv_link.epsilon/(self.num_classes -1))
+            return p * np.log(1-self.inv_link.epsilon) + (1.-p) * np.log(self.inv_link._eps_K1)
         else:
             raise NotImplementedError
 
@@ -405,9 +406,9 @@
 
             ps = tf.pack([tf.reshape(
                 self.inv_link.prob_is_largest(
-                    tf.fill(tf.pack([tf.shape(Fmu)[0],1]), np.array(i, dtype=np.int64)),
-                    Fmu, Fvar, gh_x, gh_w)
-                , (-1,)) for i in range(self.num_classes)])
+                    tf.fill(tf.pack([tf.shape(Fmu)[0], 1]), np.array(i, dtype=np.int64)),
+                    Fmu, Fvar, gh_x, gh_w),
+                (-1,)) for i in range(self.num_classes)])
             ps = tf.transpose(ps)
             return ps, ps - tf.square(ps)
         else:
@@ -415,8 +416,9 @@
 
     def predict_density(self, Fmu, Fvar, Y):
         if isinstance(self.inv_link, RobustMax):
+            gh_x, gh_w = np.polynomial.hermite.hermgauss(self.num_gauss_hermite_points)
             p = self.inv_link.prob_is_largest(Y, Fmu, Fvar, gh_x, gh_w)
-            return p * (1-self.inv_link.epsilon) + (1. - p) * (self.inv_link.epsilon/(self.num_classes -1))
+            return p * (1.-self.inv_link.epsilon) + (1. - p) * self.inv_link._eps_K1
         else:
             raise NotImplementedError
 
@@ -425,16 +427,4 @@
 
     def conditional_variance(self, F):
         p = self.conditional_mean(F)
-        return p - tf.square(p)
-
-
-
-
-
-
-
-
-
-=======
-        return (mean - tf.square(mean)) / (self.scale + 1.)
->>>>>>> 9d770b04
+        return p - tf.square(p)